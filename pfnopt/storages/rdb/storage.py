--- conflicted
+++ resolved
@@ -16,11 +16,7 @@
 from pfnopt import distributions
 from pfnopt import logging
 from pfnopt.storages.base import BaseStorage
-<<<<<<< HEAD
 from pfnopt.storages.base import DEFAULT_STUDY_NAME_PREFIX
-from pfnopt.storages.base import SYSTEM_ATTRS_KEY
-=======
->>>>>>> 75e3fe59
 from pfnopt.storages.rdb import models
 from pfnopt import structs
 from pfnopt import version
