import contextlib
import copy
from optuna.structs import StudyDirection
import time

import lightgbm as lgb
import numpy as np
import tqdm

import optuna
from optuna.integration.lightgbm_tuner.alias import _handling_alias_metrics
from optuna.integration.lightgbm_tuner.alias import _handling_alias_parameters
from optuna import type_checking

if type_checking.TYPE_CHECKING:
    from typing import Any  # NOQA
    from typing import Callable  # NOQA
    from typing import Dict  # NOQA
    from typing import Generator  # NOQA
    from typing import List  # NOQA
    from typing import Optional  # NOQA
    from typing import Tuple  # NOQA
    from typing import Union  # NOQA

    from optuna.distributions import BaseDistribution  # NOQA
    from optuna.structs import FrozenTrial  # NOQA
    from optuna.study import Study  # NOQA
    from optuna.trial import Trial  # NOQA

    VALID_SET_TYPE = Union[List[lgb.Dataset], Tuple[lgb.Dataset, ...], lgb.Dataset]


# EPS is used to ensure that a sampled parameter value is in pre-defined value range.
EPS = 1e-12

# Default value of tree_depth, used for upper bound of num_leaves
DEFAULT_TUNER_TREE_DEPTH = 8

# Default parameter values described in the official webpage.
DEFAULT_LIGHTGBM_PARAMETERS = {
    "lambda_l1": 0.0,
    "lambda_l2": 0.0,
    "num_leaves": 31,
    "feature_fraction": 1.0,
    "bagging_fraction": 1.0,
    "bagging_freq": 0,
    "min_child_samples": 20,
}


class _GridSamplerUniform1D(optuna.samplers.BaseSampler):
    def __init__(self, param_name, param_values):
        # type: (str, Any) -> None

        self.param_name = param_name
        self.param_values = tuple(param_values)
        self.value_idx = 0

    def sample_relative(self, study, trial, search_space):
        # type: (Study, FrozenTrial, Dict[str, BaseDistribution]) -> Dict[str, float]

        # todo (g-votte): Take care of distributed optimization.
        assert self.value_idx < len(self.param_values)
        param_value = self.param_values[self.value_idx]
        self.value_idx += 1
        return {self.param_name: param_value}

    def sample_independent(self, study, trial, param_name, param_distribution):
        # type: (Study, FrozenTrial, str, BaseDistribution) -> None

        raise ValueError(
            "Suggest method is called for an invalid parameter: {}.".format(param_name)
        )

    def infer_relative_search_space(self, study, trial):
        # type: (Study, FrozenTrial) -> Dict[str, BaseDistribution]

        distribution = optuna.distributions.UniformDistribution(-float("inf"), float("inf"))
        return {self.param_name: distribution}


class _TimeKeeper(object):
    def __init__(self):
        # type: () -> None

        self.time = time.time()

    def elapsed_secs(self):
        # type: () -> float

        return time.time() - self.time


@contextlib.contextmanager
def _timer():
    # type: () -> Generator[_TimeKeeper, None, None]

    timekeeper = _TimeKeeper()
    yield timekeeper


class BaseTuner(object):
    def __init__(self, lgbm_params=None, lgbm_kwargs=None):
        # type: (Dict[str, Any], Dict[str,Any]) -> None

        # Handling alias metrics.
        if lgbm_params is not None:
            _handling_alias_metrics(lgbm_params)

        self.lgbm_params = lgbm_params or {}
        self.lgbm_kwargs = lgbm_kwargs or {}

    def _get_booster_best_score(self, booster):
        # type: (lgb.Booster) -> float

        metric = self.lgbm_params.get("metric", "binary_logloss")

        # todo (smly): This implementation is different logic from the LightGBM's python bindings.
        if type(metric) is str:
            pass
        elif type(metric) is list:
            metric = metric[-1]
        elif type(metric) is set:
            metric = list(metric)[-1]
        else:
            raise NotImplementedError
        valid_sets = self.lgbm_kwargs.get("valid_sets")  # type: Optional[VALID_SET_TYPE]

        if self.lgbm_kwargs.get("valid_names") is not None:
            if type(self.lgbm_kwargs["valid_names"]) is str:
                valid_name = self.lgbm_kwargs["valid_names"]
            elif type(self.lgbm_kwargs["valid_names"]) in [list, tuple]:
                valid_name = self.lgbm_kwargs["valid_names"][-1]
            else:
                raise NotImplementedError

        elif type(valid_sets) is lgb.Dataset:
            valid_name = "valid_0"

        elif isinstance(valid_sets, (list, tuple)) and len(valid_sets) > 0:
            valid_set_idx = len(valid_sets) - 1
            valid_name = "valid_{}".format(valid_set_idx)

        else:
            raise NotImplementedError

        metric = self._metric_with_eval_at(metric)
        val_score = booster.best_score[valid_name][metric]
        return val_score

    def _metric_with_eval_at(self, metric):
        # type: (str) -> str

        if metric != "ndcg" and metric != "map":
            return metric

        eval_at = self.lgbm_params.get("eval_at")
        if eval_at is None:
            eval_at = self.lgbm_params.get("{}_at".format(metric))
        if eval_at is None:
            eval_at = self.lgbm_params.get("{}_eval_at".format(metric))
        if eval_at is None:
            # Set default value of LightGBM.
            # See https://lightgbm.readthedocs.io/en/latest/Parameters.html#eval_at.
            eval_at = [1, 2, 3, 4, 5]

        # Optuna can handle only a single metric. Choose first one.
        if type(eval_at) in [list, tuple]:
            return "{}@{}".format(metric, eval_at[0])
        if type(eval_at) is int:
            return "{}@{}".format(metric, eval_at)
        raise ValueError(
            "The value of eval_at is expected to be int or a list/tuple of int."
            "'{}' is specified.".format(eval_at)
        )

    def higher_is_better(self):
        # type: () -> bool

        metric_name = self.lgbm_params.get("metric", "binary_logloss")
        return metric_name.startswith(("auc", "ndcg", "map"))

    def compare_validation_metrics(self, val_score, best_score):
        # type: (float, float) -> bool

        if self.higher_is_better():
            return val_score > best_score
        else:
            return val_score < best_score


class OptunaObjective(BaseTuner):
    """Objective for hyperparameter-tuning with Optuna."""

    def __init__(
<<<<<<< HEAD
            self,
            target_param_names,  # type: List[str]
            lgbm_params,  # type: Dict[str, Any]
            train_set,  # type: lgb.Dataset
            lgbm_kwargs,  # type: Dict[str, Any]
            best_score,  # type: float
            pbar=None,  # type: Optional[tqdm.tqdm]
            step_id="",  # type: str
=======
        self,
        target_param_names,  # type: List[str]
        lgbm_params,  # type: Dict[str, Any]
        train_set,  # type: lgb.Dataset
        lgbm_kwargs,  # type: Dict[str, Any]
        best_score,  # type: float
        pbar=None,  # type: Optional[tqdm.tqdm]
>>>>>>> fd487d4c
    ):

        self.target_param_names = target_param_names
        self.pbar = pbar
        self.lgbm_params = lgbm_params
        self.lgbm_kwargs = lgbm_kwargs
        self.train_set = train_set

        self.report = []  # type: List[Dict[str, Any]]
        self.trial_count = 0
        self.best_score = best_score
        self.best_booster = None
<<<<<<< HEAD
        self.action = 'tune_' + '_and_'.join(self.target_param_names)
        self.step_id = step_id
=======
        self.action = "tune_" + "_and_".join(self.target_param_names)
>>>>>>> fd487d4c

        self._check_target_names_supported()

    def _check_target_names_supported(self):
        # type: () -> None

        supported_param_names = [
            "lambda_l1",
            "lambda_l2",
            "num_leaves",
            "feature_fraction",
            "bagging_fraction",
            "bagging_freq",
            "min_child_samples",
        ]
        for target_param_name in self.target_param_names:
            if target_param_name not in supported_param_names:
                raise NotImplementedError("Parameter `{}` is not supported for tunning.")

    def __call__(self, trial):
        # type: (Trial) -> float

        pbar_fmt = "{}, val_score: {:.6f}"

        if self.pbar is not None:
            self.pbar.set_description(pbar_fmt.format(self.action, self.best_score))

        if "lambda_l1" in self.target_param_names:
            self.lgbm_params["lambda_l1"] = trial.suggest_loguniform("lambda_l1", 1e-8, 10.0)
        if "lambda_l2" in self.target_param_names:
            self.lgbm_params["lambda_l2"] = trial.suggest_loguniform("lambda_l2", 1e-8, 10.0)
        if "num_leaves" in self.target_param_names:
            tree_depth = self.lgbm_params.get("max_depth", DEFAULT_TUNER_TREE_DEPTH)
            max_num_leaves = 2 ** tree_depth if tree_depth > 0 else 2 ** DEFAULT_TUNER_TREE_DEPTH
            self.lgbm_params["num_leaves"] = trial.suggest_int("num_leaves", 2, max_num_leaves)
        if "feature_fraction" in self.target_param_names:
            # `_GridSamplerUniform1D` is used for sampling feature_fraction value.
            # The value 1.0 for the hyperparameter is always sampled.
            param_value = min(trial.suggest_uniform("feature_fraction", 0.4, 1.0 + EPS), 1.0)
            self.lgbm_params["feature_fraction"] = param_value
        if "bagging_fraction" in self.target_param_names:
            # `TPESampler` is used for sampling bagging_fraction value.
            # The value 1.0 for the hyperparameter might by sampled.
            param_value = min(trial.suggest_uniform("bagging_fraction", 0.4, 1.0 + EPS), 1.0)
            self.lgbm_params["bagging_fraction"] = param_value
        if "bagging_freq" in self.target_param_names:
            self.lgbm_params["bagging_freq"] = trial.suggest_int("bagging_freq", 1, 7)
        if "min_child_samples" in self.target_param_names:
            # `_GridSamplerUniform1D` is used for sampling min_child_samples value.
            # The value 1.0 for the hyperparameter is always sampled.
            param_value = int(trial.suggest_uniform("min_child_samples", 5, 100 + EPS))
            self.lgbm_params["min_child_samples"] = param_value

        with _timer() as t:
            booster = lgb.train(self.lgbm_params, self.train_set, **self.lgbm_kwargs)

        val_score = self._get_booster_best_score(booster)
        elapsed_secs = t.elapsed_secs()
        average_iteration_time = elapsed_secs / booster.current_iteration()
        if self.compare_validation_metrics(val_score, self.best_score):
            self.best_score = val_score
            self.best_booster = booster

        if self.pbar is not None:
            self.pbar.set_description(pbar_fmt.format(self.action, self.best_score))
            self.pbar.update(1)

        self.report.append(
            dict(
                action=self.action,
                trial=self.trial_count,
                value=str(trial.params),
                val_score=val_score,
                elapsed_secs=elapsed_secs,
                average_iteration_time=average_iteration_time,
            )
        )

        trial.set_user_attr('action', self.action)
        trial.set_user_attr('trial_count', self.trial_count)
        trial.set_user_attr('elapsed_secs', elapsed_secs)
        trial.set_user_attr('average_iteration_time', average_iteration_time)
        trial.set_user_attr('step_id', self.step_id)

        self.trial_count += 1

        return val_score


class LightGBMTuner(BaseTuner):
    """Hyperparameter-tuning with Optuna for LightGBM."""

    def __init__(
<<<<<<< HEAD
            self,
            params,  # type: Dict[str, Any]
            train_set,  # type: lgb.Dataset
            num_boost_round=1000,  # type: int
            valid_sets=None,  # type: Optional[VALID_SET_TYPE]
            valid_names=None,  # type: Optional[Any]
            fobj=None,  # type: Optional[Callable[..., Any]]
            feval=None,  # type: Optional[Callable[..., Any]]
            feature_name='auto',  # type: str
            categorical_feature='auto',  # type: str
            early_stopping_rounds=None,  # type: Optional[int]
            evals_result=None,  # type: Optional[Dict[Any, Any]]
            verbose_eval=True,  # type: Optional[bool]
            learning_rates=None,  # type: Optional[List[float]]
            keep_training_booster=False,  # type: Optional[bool]
            callbacks=None,  # type: Optional[List[Callable[..., Any]]]
            time_budget=None,  # type: Optional[int]
            sample_size=None,  # type: Optional[int]
            best_params=None,  # type: Optional[Dict[str, Any]]
            tuning_history=None,  # type: Optional[List[Dict[str, Any]]]
            study=None,  # type: Optional[Study]
            verbosity=1,  # type: Optional[int]
=======
        self,
        params,  # type: Dict[str, Any]
        train_set,  # type: lgb.Dataset
        num_boost_round=1000,  # type: int
        valid_sets=None,  # type: Optional[VALID_SET_TYPE]
        valid_names=None,  # type: Optional[Any]
        fobj=None,  # type: Optional[Callable[..., Any]]
        feval=None,  # type: Optional[Callable[..., Any]]
        feature_name="auto",  # type: str
        categorical_feature="auto",  # type: str
        early_stopping_rounds=None,  # type: Optional[int]
        evals_result=None,  # type: Optional[Dict[Any, Any]]
        verbose_eval=True,  # type: Optional[bool]
        learning_rates=None,  # type: Optional[List[float]]
        keep_training_booster=False,  # type: Optional[bool]
        callbacks=None,  # type: Optional[List[Callable[..., Any]]]
        time_budget=None,  # type: Optional[int]
        sample_size=None,  # type: Optional[int]
        best_params=None,  # type: Optional[Dict[str, Any]]
        tuning_history=None,  # type: Optional[List[Dict[str, Any]]]
        verbosity=1,  # type: Optional[int]
>>>>>>> fd487d4c
    ):
        params = copy.deepcopy(params)

        # Handling alias metrics.
        _handling_alias_metrics(params)

        args = [params, train_set]
        kwargs = dict(
            num_boost_round=num_boost_round,
            valid_sets=valid_sets,
            valid_names=valid_names,
            fobj=fobj,
            feval=feval,
            feature_name=feature_name,
            categorical_feature=categorical_feature,
            early_stopping_rounds=early_stopping_rounds,
            evals_result=evals_result,
            verbose_eval=verbose_eval,
            learning_rates=learning_rates,
            keep_training_booster=keep_training_booster,
            callbacks=callbacks,
            time_budget=time_budget,
            verbosity=verbosity,
            sample_size=sample_size,
        )  # type: Dict[str, Any]
        self._parse_args(*args, **kwargs)
        self.best_booster = None

        self.best_score = -np.inf if self.higher_is_better() else np.inf
        self.best_params = {} if best_params is None else best_params
        self.tuning_history = [] if tuning_history is None else tuning_history

        # Set default parameters as best.
        self.best_params.update(DEFAULT_LIGHTGBM_PARAMETERS)

        if study is None:
            self.study = optuna.create_study(
                direction='maximize' if self.higher_is_better() else 'minimize')
        else:
            self.study = study

        if self.higher_is_better():
            if self.study.direction != StudyDirection.MAXIMIZE:
                metric_name = self.lgbm_params.get('metric', 'binary_logloss')
                raise ValueError(
                    "Study direction is inconsistent with the metric {}. "
                    "Please set 'maximize' to the direction.".format(metric_name))
        else:
            if self.study.direction != StudyDirection.MINIMIZE:
                print(self.study.direction)
                metric_name = self.lgbm_params.get('metric', 'binary_logloss')
                raise ValueError(
                    "Study direction is inconsistent with the metric {}. "
                    "Please set 'minimize' to the direction.".format(metric_name))

        if valid_sets is None:
            raise ValueError("`valid_sets` is required.")

    def _get_params(self):
        # type: () -> Dict[str, Any]

        params = copy.deepcopy(self.lgbm_params)
        params.update(self.best_params)
        return params

    def _parse_args(self, *args, **kwargs):
        # type: (Any, Any) -> None

        self.auto_options = {
            option_name: kwargs.get(option_name)
            for option_name in [
                "time_budget",
                "sample_size",
                "best_params",
                "tuning_history",
                "verbosity",
            ]
        }

        # Split options.
        for option_name in self.auto_options.keys():
            if option_name in kwargs:
                del kwargs[option_name]

        self.lgbm_params = args[0]
        self.train_set = args[1]
        self.train_subset = None  # Use for sampling.
        self.lgbm_kwargs = kwargs

    def run(self):
        # type: () -> lgb.Booster
        """Perform the hyperparameter-tuning with given parameters.

        Returns:

            booster : Booster
                The trained Booster model.
        """
        # Surpress log messages.
        if self.auto_options["verbosity"] == 0:
            optuna.logging.disable_default_handler()
            self.lgbm_params["verbose"] = -1
            self.lgbm_params["seed"] = 111
            self.lgbm_kwargs["verbose_eval"] = False

        # Handling aliases.
        _handling_alias_parameters(self.lgbm_params)

        # Sampling.
        self.sample_train_set()

        # Tuning.
        time_budget = self.auto_options["time_budget"]

        self.start_time = time.time()
        with _timer() as t:
            self.tune_feature_fraction()
            if time_budget is not None and time_budget < t.elapsed_secs():
                return self.best_booster

            self.tune_num_leaves()
            if time_budget is not None and time_budget < t.elapsed_secs():
                return self.best_booster

            self.tune_bagging()
            if time_budget is not None and time_budget < t.elapsed_secs():
                return self.best_booster

            self.tune_feature_fraction_stage2()
            if time_budget is not None and time_budget < t.elapsed_secs():
                return self.best_booster

            self.tune_regularization_factors()
            if time_budget is not None and time_budget < t.elapsed_secs():
                return self.best_booster

            self.tune_min_data_in_leaf()
            if time_budget is not None and time_budget < t.elapsed_secs():
                return self.best_booster

        return self.best_booster

    def sample_train_set(self):
        # type: () -> None
        """Make subset of `self.train_set` Dataset object."""

        if self.auto_options["sample_size"] is None:
            return

        self.train_set.construct()
        n_train_instance = self.train_set.get_label().shape[0]
        if n_train_instance > self.auto_options["sample_size"]:
            offset = n_train_instance - self.auto_options["sample_size"]
            idx_list = offset + np.arange(self.auto_options["sample_size"])
            self.train_subset = self.train_set.subset(idx_list)

    def tune_feature_fraction(self, n_trials=7):
        # type: (int) -> None

        param_name = "feature_fraction"
        param_values = list(np.linspace(0.4, 1.0, n_trials))
        sampler = _GridSamplerUniform1D(param_name, param_values)
        self.tune_params([param_name], len(param_values), sampler, 'feature_fraction')

    def tune_num_leaves(self, n_trials=20):
        # type: (int) -> None

<<<<<<< HEAD
        self.tune_params(['num_leaves'], n_trials, optuna.samplers.TPESampler(), 'num_leaves')
=======
        self.tune_params(["num_leaves"], n_trials, optuna.samplers.TPESampler())
>>>>>>> fd487d4c

    def tune_bagging(self, n_trials=10):
        # type: (int) -> None

<<<<<<< HEAD
        self.tune_params(['bagging_fraction', 'bagging_freq'],
                         n_trials,
                         optuna.samplers.TPESampler(),
                         'bagging')
=======
        self.tune_params(
            ["bagging_fraction", "bagging_freq"], n_trials, optuna.samplers.TPESampler()
        )
>>>>>>> fd487d4c

    def tune_feature_fraction_stage2(self, n_trials=6):
        # type: (int) -> None

        param_name = "feature_fraction"
        param_values = list(
            np.linspace(
                self.lgbm_params[param_name] - 0.08, self.lgbm_params[param_name] + 0.08, n_trials
            )
        )
        param_values = [val for val in param_values if val >= 0.4 and val <= 1.0]
        sampler = _GridSamplerUniform1D(param_name, param_values)
        self.tune_params([param_name], len(param_values), sampler, 'feature_fraction_stage2')

    def tune_regularization_factors(self, n_trials=20):
        # type: (int) -> None

<<<<<<< HEAD
        self.tune_params(['lambda_l1', 'lambda_l2'], n_trials, optuna.samplers.TPESampler(),
                         'regularization_factors')
=======
        self.tune_params(["lambda_l1", "lambda_l2"], n_trials, optuna.samplers.TPESampler())
>>>>>>> fd487d4c

    def tune_min_data_in_leaf(self):
        # type: () -> None

        param_name = "min_child_samples"
        param_values = [5, 10, 25, 50, 100]
        sampler = _GridSamplerUniform1D(param_name, param_values)
        self.tune_params([param_name], len(param_values), sampler, 'min_data_in_leaf')

    def tune_params(self, target_param_names, n_trials, sampler, step_id=""):
        # type: (List[str], int, optuna.samplers.BaseSampler, str) -> None

        pbar = tqdm.tqdm(total=n_trials, ascii=True)

        # Set current best parameters.
        self.lgbm_params.update(self.best_params)

        train_set = self.train_set
        if self.train_subset is not None:
            train_set = self.train_subset

        objective = OptunaObjective(
            target_param_names,
            self.lgbm_params,
            train_set,
            self.lgbm_kwargs,
            self.best_score,
            pbar=pbar,
            step_id=step_id,
        )
<<<<<<< HEAD

        study = self._create_stepwise_study(self.study, step_id)
        study.sampler = sampler
=======
        study = optuna.create_study(
            direction="maximize" if self.higher_is_better() else "minimize", sampler=sampler
        )
>>>>>>> fd487d4c
        study.optimize(objective, n_trials=n_trials, catch=())

        pbar.close()
        del pbar

        # Add tuning history.
        self.tuning_history += objective.report

        best_trial = study.best_trial

        # The values of complete trials are not None. The assertion is just for mypy.
        assert best_trial.value is not None

        if self.compare_validation_metrics(best_trial.value, self.best_score):
            self.best_score = best_trial.value
            self.best_booster = objective.best_booster

            updated_params = {p: best_trial.params[p] for p in target_param_names}
            self.lgbm_params.update(updated_params)
            self.best_params.update(updated_params)

    def _create_stepwise_study(
        self,
        study: 'optuna.study.Study',
        step_id: str
    ) -> 'optuna.study.Study':

        # This class is assumed to be passed to a sampler and a pruner corresponding to the step.
        class _StepwiseStudy(optuna.study.Study):

            def __init__(self, study, step_id):
                # type: (optuna.study.Study, str) -> None

                super().__init__(
                    study_name=study.study_name,
                    storage=study._storage,
                    sampler=study.sampler,
                    pruner=study.pruner
                )
                self._step_id = step_id

            def get_trials(self, deepcopy=True):
                # type: (bool) -> List[optuna.structs.FrozenTrial]

                trials = super().get_trials(deepcopy=deepcopy)
                return [
                    t for t in trials
                    if t.user_attrs.get('step_id') == self._step_id
                ]

            @property
            def best_trial(self):
                # type: () -> optuna.structs.FrozenTrial
                """Return the best trial in the study.

                Returns:
                    A :class:`~optuna.structs.FrozenTrial` object of the best trial.
                """

                trials = self.get_trials(deepcopy=False)
                trials = [t for t in trials if t.state is optuna.structs.TrialState.COMPLETE]

                if len(trials) == 0:
                    raise ValueError('No trials are completed yet.')

                if self.direction == StudyDirection.MINIMIZE:
                    best_trial = min(trials, key=lambda t: t.value)
                else:
                    best_trial = max(trials, key=lambda t: t.value)
                return copy.deepcopy(best_trial)

        return _StepwiseStudy(study, step_id)<|MERGE_RESOLUTION|>--- conflicted
+++ resolved
@@ -193,16 +193,6 @@
     """Objective for hyperparameter-tuning with Optuna."""
 
     def __init__(
-<<<<<<< HEAD
-            self,
-            target_param_names,  # type: List[str]
-            lgbm_params,  # type: Dict[str, Any]
-            train_set,  # type: lgb.Dataset
-            lgbm_kwargs,  # type: Dict[str, Any]
-            best_score,  # type: float
-            pbar=None,  # type: Optional[tqdm.tqdm]
-            step_id="",  # type: str
-=======
         self,
         target_param_names,  # type: List[str]
         lgbm_params,  # type: Dict[str, Any]
@@ -210,7 +200,7 @@
         lgbm_kwargs,  # type: Dict[str, Any]
         best_score,  # type: float
         pbar=None,  # type: Optional[tqdm.tqdm]
->>>>>>> fd487d4c
+        step_id="",  # type: str
     ):
 
         self.target_param_names = target_param_names
@@ -223,12 +213,8 @@
         self.trial_count = 0
         self.best_score = best_score
         self.best_booster = None
-<<<<<<< HEAD
-        self.action = 'tune_' + '_and_'.join(self.target_param_names)
+        self.action = "tune_" + "_and_".join(self.target_param_names)
         self.step_id = step_id
-=======
-        self.action = "tune_" + "_and_".join(self.target_param_names)
->>>>>>> fd487d4c
 
         self._check_target_names_supported()
 
@@ -307,11 +293,11 @@
             )
         )
 
-        trial.set_user_attr('action', self.action)
-        trial.set_user_attr('trial_count', self.trial_count)
-        trial.set_user_attr('elapsed_secs', elapsed_secs)
-        trial.set_user_attr('average_iteration_time', average_iteration_time)
-        trial.set_user_attr('step_id', self.step_id)
+        trial.set_user_attr("action", self.action)
+        trial.set_user_attr("trial_count", self.trial_count)
+        trial.set_user_attr("elapsed_secs", elapsed_secs)
+        trial.set_user_attr("average_iteration_time", average_iteration_time)
+        trial.set_user_attr("step_id", self.step_id)
 
         self.trial_count += 1
 
@@ -322,30 +308,6 @@
     """Hyperparameter-tuning with Optuna for LightGBM."""
 
     def __init__(
-<<<<<<< HEAD
-            self,
-            params,  # type: Dict[str, Any]
-            train_set,  # type: lgb.Dataset
-            num_boost_round=1000,  # type: int
-            valid_sets=None,  # type: Optional[VALID_SET_TYPE]
-            valid_names=None,  # type: Optional[Any]
-            fobj=None,  # type: Optional[Callable[..., Any]]
-            feval=None,  # type: Optional[Callable[..., Any]]
-            feature_name='auto',  # type: str
-            categorical_feature='auto',  # type: str
-            early_stopping_rounds=None,  # type: Optional[int]
-            evals_result=None,  # type: Optional[Dict[Any, Any]]
-            verbose_eval=True,  # type: Optional[bool]
-            learning_rates=None,  # type: Optional[List[float]]
-            keep_training_booster=False,  # type: Optional[bool]
-            callbacks=None,  # type: Optional[List[Callable[..., Any]]]
-            time_budget=None,  # type: Optional[int]
-            sample_size=None,  # type: Optional[int]
-            best_params=None,  # type: Optional[Dict[str, Any]]
-            tuning_history=None,  # type: Optional[List[Dict[str, Any]]]
-            study=None,  # type: Optional[Study]
-            verbosity=1,  # type: Optional[int]
-=======
         self,
         params,  # type: Dict[str, Any]
         train_set,  # type: lgb.Dataset
@@ -366,8 +328,8 @@
         sample_size=None,  # type: Optional[int]
         best_params=None,  # type: Optional[Dict[str, Any]]
         tuning_history=None,  # type: Optional[List[Dict[str, Any]]]
+        study=None,  # type: Optional[Study]
         verbosity=1,  # type: Optional[int]
->>>>>>> fd487d4c
     ):
         params = copy.deepcopy(params)
 
@@ -405,23 +367,25 @@
 
         if study is None:
             self.study = optuna.create_study(
-                direction='maximize' if self.higher_is_better() else 'minimize')
+                direction="maximize" if self.higher_is_better() else "minimize"
+            )
         else:
             self.study = study
 
         if self.higher_is_better():
             if self.study.direction != StudyDirection.MAXIMIZE:
-                metric_name = self.lgbm_params.get('metric', 'binary_logloss')
+                metric_name = self.lgbm_params.get("metric", "binary_logloss")
                 raise ValueError(
                     "Study direction is inconsistent with the metric {}. "
-                    "Please set 'maximize' to the direction.".format(metric_name))
+                    "Please set 'maximize' to the direction.".format(metric_name)
+                )
         else:
             if self.study.direction != StudyDirection.MINIMIZE:
-                print(self.study.direction)
-                metric_name = self.lgbm_params.get('metric', 'binary_logloss')
+                metric_name = self.lgbm_params.get("metric", "binary_logloss")
                 raise ValueError(
                     "Study direction is inconsistent with the metric {}. "
-                    "Please set 'minimize' to the direction.".format(metric_name))
+                    "Please set 'minimize' to the direction.".format(metric_name)
+                )
 
         if valid_sets is None:
             raise ValueError("`valid_sets` is required.")
@@ -530,30 +494,19 @@
         param_name = "feature_fraction"
         param_values = list(np.linspace(0.4, 1.0, n_trials))
         sampler = _GridSamplerUniform1D(param_name, param_values)
-        self.tune_params([param_name], len(param_values), sampler, 'feature_fraction')
+        self.tune_params([param_name], len(param_values), sampler, "feature_fraction")
 
     def tune_num_leaves(self, n_trials=20):
         # type: (int) -> None
 
-<<<<<<< HEAD
-        self.tune_params(['num_leaves'], n_trials, optuna.samplers.TPESampler(), 'num_leaves')
-=======
-        self.tune_params(["num_leaves"], n_trials, optuna.samplers.TPESampler())
->>>>>>> fd487d4c
+        self.tune_params(["num_leaves"], n_trials, optuna.samplers.TPESampler(), "num_leaves")
 
     def tune_bagging(self, n_trials=10):
         # type: (int) -> None
 
-<<<<<<< HEAD
-        self.tune_params(['bagging_fraction', 'bagging_freq'],
-                         n_trials,
-                         optuna.samplers.TPESampler(),
-                         'bagging')
-=======
         self.tune_params(
-            ["bagging_fraction", "bagging_freq"], n_trials, optuna.samplers.TPESampler()
+            ["bagging_fraction", "bagging_freq"], n_trials, optuna.samplers.TPESampler(), "bagging"
         )
->>>>>>> fd487d4c
 
     def tune_feature_fraction_stage2(self, n_trials=6):
         # type: (int) -> None
@@ -566,17 +519,17 @@
         )
         param_values = [val for val in param_values if val >= 0.4 and val <= 1.0]
         sampler = _GridSamplerUniform1D(param_name, param_values)
-        self.tune_params([param_name], len(param_values), sampler, 'feature_fraction_stage2')
+        self.tune_params([param_name], len(param_values), sampler, "feature_fraction_stage2")
 
     def tune_regularization_factors(self, n_trials=20):
         # type: (int) -> None
 
-<<<<<<< HEAD
-        self.tune_params(['lambda_l1', 'lambda_l2'], n_trials, optuna.samplers.TPESampler(),
-                         'regularization_factors')
-=======
-        self.tune_params(["lambda_l1", "lambda_l2"], n_trials, optuna.samplers.TPESampler())
->>>>>>> fd487d4c
+        self.tune_params(
+            ["lambda_l1", "lambda_l2"],
+            n_trials,
+            optuna.samplers.TPESampler(),
+            "regularization_factors",
+        )
 
     def tune_min_data_in_leaf(self):
         # type: () -> None
@@ -584,7 +537,7 @@
         param_name = "min_child_samples"
         param_values = [5, 10, 25, 50, 100]
         sampler = _GridSamplerUniform1D(param_name, param_values)
-        self.tune_params([param_name], len(param_values), sampler, 'min_data_in_leaf')
+        self.tune_params([param_name], len(param_values), sampler, "min_data_in_leaf")
 
     def tune_params(self, target_param_names, n_trials, sampler, step_id=""):
         # type: (List[str], int, optuna.samplers.BaseSampler, str) -> None
@@ -607,15 +560,9 @@
             pbar=pbar,
             step_id=step_id,
         )
-<<<<<<< HEAD
 
         study = self._create_stepwise_study(self.study, step_id)
         study.sampler = sampler
-=======
-        study = optuna.create_study(
-            direction="maximize" if self.higher_is_better() else "minimize", sampler=sampler
-        )
->>>>>>> fd487d4c
         study.optimize(objective, n_trials=n_trials, catch=())
 
         pbar.close()
@@ -638,14 +585,11 @@
             self.best_params.update(updated_params)
 
     def _create_stepwise_study(
-        self,
-        study: 'optuna.study.Study',
-        step_id: str
-    ) -> 'optuna.study.Study':
+        self, study: "optuna.study.Study", step_id: str
+    ) -> "optuna.study.Study":
 
         # This class is assumed to be passed to a sampler and a pruner corresponding to the step.
         class _StepwiseStudy(optuna.study.Study):
-
             def __init__(self, study, step_id):
                 # type: (optuna.study.Study, str) -> None
 
@@ -653,7 +597,7 @@
                     study_name=study.study_name,
                     storage=study._storage,
                     sampler=study.sampler,
-                    pruner=study.pruner
+                    pruner=study.pruner,
                 )
                 self._step_id = step_id
 
@@ -661,10 +605,7 @@
                 # type: (bool) -> List[optuna.structs.FrozenTrial]
 
                 trials = super().get_trials(deepcopy=deepcopy)
-                return [
-                    t for t in trials
-                    if t.user_attrs.get('step_id') == self._step_id
-                ]
+                return [t for t in trials if t.user_attrs.get("step_id") == self._step_id]
 
             @property
             def best_trial(self):
@@ -679,7 +620,7 @@
                 trials = [t for t in trials if t.state is optuna.structs.TrialState.COMPLETE]
 
                 if len(trials) == 0:
-                    raise ValueError('No trials are completed yet.')
+                    raise ValueError("No trials are completed yet.")
 
                 if self.direction == StudyDirection.MINIMIZE:
                     best_trial = min(trials, key=lambda t: t.value)
